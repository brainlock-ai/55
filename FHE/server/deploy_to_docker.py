--- conflicted
+++ resolved
@@ -102,13 +102,8 @@
     try:
         with open("./url.txt", mode="w", encoding="utf-8") as file:
             file.write("http://localhost:5000")
-<<<<<<< HEAD
-        subprocess.check_output(
-            f"sudo docker run --restart unless-stopped --network=host -p 5000:5000 -e MINER_HOTKEY={hotkey} {image_name} -d", 
-=======
         container_id = subprocess.check_output(
             f"sudo docker run -d --network=host --name miner --restart unless-stopped -p 5000:5000 -e MINER_HOTKEY={hotkey} {image_name} -d", 
->>>>>>> 0c06d78a
             shell=True
         ).strip().decode('utf-8')
         subprocess.check_call(f"sudo docker logs -f {container_id}", shell=True)
