from prometheus_client import start_http_server, Gauge, Counter
from sqlalchemy import create_engine, text
import time
import os
import logging
from datetime import datetime, timedelta
from scoring import Base, create_tables_if_not_exist  # Import the safe table creation function

# Configure logging
logging.basicConfig(level=logging.INFO)
logger = logging.getLogger(__name__)

class PostgresExporter:
    def __init__(self, port=6969):
        # Get database credentials from environment variables
        self.db_user = os.getenv('POSTGRES_USER')
        self.db_password = os.getenv('POSTGRES_PASSWORD')
        self.db_name = os.getenv('POSTGRES_DB', 'miner_data')
        self.db_host = os.getenv('POSTGRES_HOST', 'localhost')
        self.db_port = os.getenv('POSTGRES_PORT', '5432')
        
        # Initialize Prometheus metrics based on available DB fields
        self.validation_requests = Counter(
            'validator_validation_requests_total',
            'Total number of validation requests made',
            ['status', 'hotkey']
        )
        
        self.miner_scores = Gauge(
            'validator_miner_scores',
            'Current scores of miners',
            ['hotkey']
        )
        
        self.prediction_accuracy = Gauge(
            'validator_prediction_accuracy',
            'Accuracy of predictions',
            ['hotkey']
        )
        
        self.miner_response_time = Gauge(
            'validator_miner_response_time',
            'Latest response time from miner',
            ['hotkey']
        )
        
        self.miner_avg_score = Gauge(
            'validator_miner_rolling_avg_score',
            'Average score over last 40 responses',
            ['hotkey']
        )
        
        self.response_time_mean = Gauge(
            'validator_miner_response_time_mean',
            'Mean response time over last 40 responses',
            ['hotkey']
        )
        
        self.response_time_std = Gauge(
            'validator_miner_response_time_std',
            'Standard deviation of response time over last 40 responses',
            ['hotkey']
        )
        
        self.response_time_median = Gauge(
            'validator_miner_response_time_median',
            'Median response time over last 40 responses',
            ['hotkey']
        )
        
        self.active_miners = Gauge(
            'validator_active_miners',
            'Number of active miners in the network'
        )

        #self.failure_rate = Gauge(
        #    'validator_miner_failure_rate',
        #    'Failure rate of miner predictions',
        #    ['hotkey']
        #)

        # Initialize database connection
        self.engine = create_engine(
            f'postgresql://{self.db_user}:{self.db_password}@{self.db_host}:{self.db_port}/{self.db_name}'
        )
        
        # Create tables if they don't exist
        try:
            if create_tables_if_not_exist(self.engine):
                logger.info("Database tables initialized successfully")
            else:
                logger.info("Database tables already exist")
        except Exception as e:
            logger.error(f"Error checking/initializing database tables: {str(e)}")
        
        # Start the server
        start_http_server(port)
        logger.info(f"Started Prometheus metrics server on port {port}")

    def collect_metrics(self):
        """Collect metrics from the database and update Prometheus gauges"""
        try:
            with self.engine.connect() as conn:
                # Get active miners (miners seen in the last hour)
                active_miners_query = text("""
                    SELECT COUNT(DISTINCT hotkey) 
                    FROM miner_history 
                    WHERE timestamp >= NOW() - INTERVAL '6 hours'
                """)
                active_count = conn.execute(active_miners_query).scalar() or 0
                self.active_miners.set(active_count)

                # Get per-miner statistics using only available fields
                miner_stats_query = text("""
                    WITH recent_records AS (
                        SELECT 
                            hotkey,
                            score,
                            stats::json as stats_json,
                            timestamp,
                            ROW_NUMBER() OVER (PARTITION BY hotkey ORDER BY timestamp DESC) as rn
                        FROM miner_history
                        WHERE timestamp >= NOW() - INTERVAL '6 hours'
                        AND stats IS NOT NULL
                    ),
                    miner_aggregates AS (
                        SELECT 
                            hotkey,
                            AVG(score) as avg_score,
                            COUNT(*) as total_requests,
<<<<<<< HEAD
                            SUM(CASE WHEN prediction_match THEN 1 ELSE 0 END)::float / COUNT(*) as prediction_accuracy
=======
                            1.0 - (SUM(CASE WHEN (stats_json->>'predictions_match')::boolean THEN 1 ELSE 0 END)::float / COUNT(*)) as failure_rate,
                            AVG((stats_json->>'response_time')::float) as avg_response_time,
                            STDDEV((stats_json->>'response_time')::float) as std_response_time,
                            PERCENTILE_CONT(0.5) WITHIN GROUP (ORDER BY (stats_json->>'response_time')::float) as median_response_time
>>>>>>> 5e737a63
                        FROM recent_records
                        WHERE rn <= 40  -- Keep last 40 records
                        GROUP BY hotkey
                    ),
                    latest_values AS (
                        SELECT 
                            hotkey,
                            (stats_json->>'response_time')::float as latest_response_time,
                            score as latest_score,
                            (stats_json->>'predictions_match')::boolean as latest_predictions_match
                        FROM recent_records
                        WHERE rn = 1
                    )
                    SELECT 
                        a.*,
                        l.latest_response_time,
                        l.latest_score,
                        l.latest_predictions_match
                    FROM miner_aggregates a
                    JOIN latest_values l ON a.hotkey = l.hotkey
                """)

                results = conn.execute(miner_stats_query)
                
                for row in results:
                    hotkey = row.hotkey
                    
                    # Update all metrics for this miner with NULL checks
                    if row.latest_score is not None:
                        self.miner_scores.labels(hotkey=hotkey).set(row.latest_score)
                    if row.failure_rate is not None:
                        prediction_accuracy = 1.0 - row.failure_rate
                        self.prediction_accuracy.labels(hotkey=hotkey).set(prediction_accuracy)
                    if row.latest_response_time is not None:
                        self.miner_response_time.labels(hotkey=hotkey).set(row.latest_response_time)
                    if row.avg_score is not None:
                        self.miner_avg_score.labels(hotkey=hotkey).set(row.avg_score)
                    if row.avg_response_time is not None:
                        self.response_time_mean.labels(hotkey=hotkey).set(row.avg_response_time)
                    if row.std_response_time is not None:
                        self.response_time_std.labels(hotkey=hotkey).set(row.std_response_time)
                    if row.median_response_time is not None:
                        self.response_time_median.labels(hotkey=hotkey).set(row.median_response_time)
                    #if row.failure_rate is not None:
                    #    self.failure_rate.labels(hotkey=hotkey).set(row.failure_rate)
                    
                    # Update request counters only if we have valid counts
                    if row.total_requests is not None:
                        success_count = int(row.total_requests * (1.0 - row.failure_rate))
                        failure_count = row.total_requests - success_count
                        
                        # Set the counter values directly
                        self.validation_requests.labels(status='success', hotkey=hotkey)._value.set(success_count)
                        self.validation_requests.labels(status='failure', hotkey=hotkey)._value.set(failure_count)

        except Exception as e:
            logger.error(f"Error collecting metrics: {str(e)}")

    def run_metrics_loop(self):
        """Run the metrics collection loop."""
        while True:
            try:
                self.collect_metrics()
            except Exception as e:
                logger.error(f"Error in metrics loop: {str(e)}")
            time.sleep(15)

def main():
    exporter = PostgresExporter()
    exporter.run_metrics_loop()

if __name__ == "__main__":
    main() <|MERGE_RESOLUTION|>--- conflicted
+++ resolved
@@ -128,14 +128,9 @@
                             hotkey,
                             AVG(score) as avg_score,
                             COUNT(*) as total_requests,
-<<<<<<< HEAD
-                            SUM(CASE WHEN prediction_match THEN 1 ELSE 0 END)::float / COUNT(*) as prediction_accuracy
-=======
-                            1.0 - (SUM(CASE WHEN (stats_json->>'predictions_match')::boolean THEN 1 ELSE 0 END)::float / COUNT(*)) as failure_rate,
                             AVG((stats_json->>'response_time')::float) as avg_response_time,
                             STDDEV((stats_json->>'response_time')::float) as std_response_time,
                             PERCENTILE_CONT(0.5) WITHIN GROUP (ORDER BY (stats_json->>'response_time')::float) as median_response_time
->>>>>>> 5e737a63
                         FROM recent_records
                         WHERE rn <= 40  -- Keep last 40 records
                         GROUP BY hotkey
