--- conflicted
+++ resolved
@@ -16,11 +16,8 @@
     __tablename__ = 'miner_history'
     id = Column(Integer, primary_key=True, autoincrement=True)
     hotkey = Column(String, index=True, nullable=False)
-<<<<<<< HEAD
     response_time = Column(Float, nullable=False)
     prediction_match = Column(Float, nullable=False)
-=======
->>>>>>> 5e737a63
     score = Column(Float, nullable=True)
     stats = Column(String, nullable=True)  # JSON string containing response time, prediction match, etc.
     timestamp = Column(DateTime, default=datetime.now(timezone.utc), nullable=False, index=True)
@@ -51,7 +48,6 @@
         self.ALPHA = 3.0  # Shape parameter for Pareto distribution
         self.SCALE = 40.0  # Scale factor to normalize scores
 
-<<<<<<< HEAD
     def pareto_score(self, inference_speed_and_accuracy_score):
         """
         Calculate Pareto-based score for response time.
@@ -76,10 +72,10 @@
 
     def calculate_score(self, inference_speed_and_accuracy_score: float, average_inference_per_second: float, average_cosine_similarity: float, hotkey: str) -> tuple[float, dict]:
         """
-        Deprecated
         Calculate score for the current response and store it in the database.
         Each response is scored immediately using the Pareto distribution.
         Historical statistics are calculated from up to 40 most recent entries.
+        Stored in the database
         
         Args:
             inference_speed_and_accuracy_score (float): Average inference per second multiplied by the average cosine similarity
@@ -92,14 +88,6 @@
             - current_score: Score for this specific response (>= 0)
             - statistics_dict: Historical statistics from up to 40 most recent entries
         """
-=======
-    def pareto_score(self, time):
-        """Calculate Pareto-based score for response time."""
-        return pow(self.SCALE / time, self.ALPHA)
-
-    def calculate_score(self, response_time: float, predictions_match: bool, hotkey: str) -> tuple[float, dict]:
-        """Calculate score for the current response and store it in the database."""
->>>>>>> 5e737a63
         if not hotkey:
             raise ValueError("hotkey is required and cannot be None or empty")
 
@@ -119,16 +107,11 @@
 
             # Add current response and its score to the database
             new_entry = MinerHistory(
-<<<<<<< HEAD
                 hotkey=hotkey, 
                 response_time=average_inference_per_second,
                 prediction_match=average_cosine_similarity,
-                score=inference_speed_and_accuracy_score
-=======
-                hotkey=hotkey,
-                score=float(current_score),
+                score=float(inference_speed_and_accuracy_score),
                 stats=json.dumps(current_stats)
->>>>>>> 5e737a63
             )
             session.add(new_entry)
             session.commit()
@@ -164,10 +147,6 @@
                     AVG(score) as score_mean,
                     PERCENTILE_CONT(0.5) WITHIN GROUP (ORDER BY score) as score_median,
                     STDDEV(score) as score_std,
-<<<<<<< HEAD
-=======
-                    1.0 - (SUM(CASE WHEN predictions_match THEN 1 ELSE 0 END)::float / COUNT(*)) as failure_rate,
->>>>>>> 5e737a63
                     COUNT(*) as entry_count
                 FROM response_times;
             """)
@@ -189,12 +168,7 @@
                     float(result.score_median if result.score_median is not None else current_score),
                     float(result.score_std if result.score_std is not None else 0.0)
                 ),
-<<<<<<< HEAD
-                "entry_count": result.entry_count if result.entry_count is not None else 1
-=======
-                "failure_rate": float(result.failure_rate if result.failure_rate is not None else (0.0 if predictions_match else 1.0)),
                 "entry_count": int(result.entry_count if result.entry_count is not None else 1)
->>>>>>> 5e737a63
             }
 
             return current_score, stats
